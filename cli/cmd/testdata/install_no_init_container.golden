--- conflicted
+++ resolved
@@ -133,11 +133,6 @@
         - destination
         - -addr=:8086
         - -controller-namespace=linkerd
-<<<<<<< HEAD
-        - -single-namespace=false
-=======
-        - -enable-tls=false
->>>>>>> 10d9b7e4
         - -enable-h2-upgrade=true
         - -log-level=info
         image: gcr.io/linkerd-io/controller:dev-undefined
