package cmd

import (
	"bufio"
	"bytes"
	"fmt"
	"os"
	"testing"
)

// TestUninjectYAML does the reverse of TestInjectYAML.
// We use as input the same "golden" file and as expected output the same "input" file as in the inject tests.
func TestUninjectYAML(t *testing.T) {

	testCases := []struct {
		inputFileName     string
		goldenFileName    string
		reportFileName    string
		testInjectOptions *injectOptions
	}{
		{
			inputFileName:  "inject_emojivoto_deployment.golden.yml",
			goldenFileName: "inject_emojivoto_deployment.input.yml",
			reportFileName: "inject_emojivoto_deployment_uninject.report",
		},
		{
			inputFileName:  "inject_emojivoto_list.golden.yml",
			goldenFileName: "inject_emojivoto_list.input.yml",
			reportFileName: "inject_emojivoto_list_uninject.report",
		},
		{
			inputFileName:  "inject_emojivoto_deployment_hostNetwork_true.input.yml",
			goldenFileName: "inject_emojivoto_deployment_hostNetwork_true.input.yml",
			reportFileName: "inject_emojivoto_deployment_hostNetwork_true_uninject.report",
		},
		{
			inputFileName:  "inject_emojivoto_deployment_injectDisabled.input.yml",
			goldenFileName: "inject_emojivoto_deployment_injectDisabled.input.yml",
			reportFileName: "inject_emojivoto_deployment_injectDisabled_uninject.report",
		},
		{
			inputFileName:  "inject_emojivoto_deployment_controller_name.golden.yml",
			goldenFileName: "inject_emojivoto_deployment_controller_name.input.yml",
			reportFileName: "inject_emojivoto_deployment_controller_name_uninject.report",
		},
		{
			inputFileName:  "inject_emojivoto_statefulset.golden.yml",
			goldenFileName: "inject_emojivoto_statefulset.input.yml",
			reportFileName: "inject_emojivoto_statefulset_uninject.report",
		},
		{
			inputFileName:  "inject_emojivoto_pod.golden.yml",
			goldenFileName: "inject_emojivoto_pod.input.yml",
			reportFileName: "inject_emojivoto_pod_uninject.report",
		},
		{
			inputFileName:  "inject_emojivoto_pod_with_requests.golden.yml",
			goldenFileName: "inject_emojivoto_pod_with_requests.input.yml",
			reportFileName: "inject_emojivoto_pod_with_requests_uninject.report",
		},
		{
			inputFileName:  "inject_emojivoto_deployment_udp.golden.yml",
			goldenFileName: "inject_emojivoto_deployment_udp.input.yml",
			reportFileName: "inject_emojivoto_deployment_udp_uninject.report",
		},
		{
			inputFileName:  "inject_emojivoto_istio.input.yml",
			goldenFileName: "inject_emojivoto_istio.input.yml",
			reportFileName: "inject_emojivoto_istio_uninject.report",
		},
		{
			inputFileName:  "inject_contour.input.yml",
			goldenFileName: "inject_contour.input.yml",
			reportFileName: "inject_contour_uninject.report",
		},
	}

	for i, tc := range testCases {
		t.Run(fmt.Sprintf("%d: %s", i, tc.inputFileName), func(t *testing.T) {
			file, err := os.Open("testdata/" + tc.inputFileName)
			if err != nil {
				t.Errorf("error opening test input file: %v\n", err)
			}

			read := bufio.NewReader(file)

			output := new(bytes.Buffer)
			report := new(bytes.Buffer)

			err = UninjectYAML(read, output, report, nil)
			if err != nil {
				t.Errorf("Unexpected error uninjecting YAML: %v\n", err)
			}

<<<<<<< HEAD
			testDiff(t, tc.goldenFileName, output.String())
			testDiff(t, tc.reportFileName, report.String())
=======
			diffTestdata(t, tc.goldenFileName, output.String())
			diffTestdata(t, tc.reportFileName, report.String())
>>>>>>> 8384f1eb
		})
	}
}<|MERGE_RESOLUTION|>--- conflicted
+++ resolved
@@ -92,13 +92,8 @@
 				t.Errorf("Unexpected error uninjecting YAML: %v\n", err)
 			}
 
-<<<<<<< HEAD
-			testDiff(t, tc.goldenFileName, output.String())
-			testDiff(t, tc.reportFileName, report.String())
-=======
 			diffTestdata(t, tc.goldenFileName, output.String())
 			diffTestdata(t, tc.reportFileName, report.String())
->>>>>>> 8384f1eb
 		})
 	}
 }